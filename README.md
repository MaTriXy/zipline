# Zipline

This library streamlines using Kotlin/JS libraries from Kotlin/JVM and Kotlin/Native programs. It
makes it fetching code as easy as fetching data:

 * For continuous deployment within mobile apps, just like we do for servers and web apps. It'd be
   simpler to do continuous deploys via the app stores! But that process is too slow and we can't
   guarantee that user’s devices will update immediately.
 * For user-customizable behavior and plugin systems
 * For updating business rules, like pricing or payments
 * For fresh content like games

Zipline works by embedding the [QuickJS JavaScript engine][qjs] in your Kotlin/JVM or Kotlin/Native
program. It's a small and fast JavaScript engine that's well-suited to embedding in applications.

_(Looking for [Duktape Android](#duktape-android)?)_


### Code Example

Let's make a trivia game that has fresh questions every day, even if our users don't update their
apps. We define [our interface][trivia.kt] in `commonMain` so that we can call it from Kotlin/JVM
and implement it in Kotlin/JS.

```kotlin
interface TriviaService : ZiplineService {
  fun games(): List<TriviaGame>
  fun answer(questionId: String, answer: String): AnswerResult
}
```

Next we [implement it][triviaJs.kt] in `jsMain`:

```kotlin
class RealTriviaService : TriviaService {
  // ...
}
```

Let's connect the implementation running in Kotlin/JS to the interface running in Kotlin/JVM. In
`jsMain` we define an [exported function][launchZiplineJs.kt] to bind the implementation:

```kotlin
@JsExport
fun launchZipline() {
  val zipline = Zipline.get()
  zipline.bind<TriviaService>("triviaService", RealTriviaService())
}
```

Now we can start a development server to serve our JavaScript to any running applications that
request it.

```console
<<<<<<< HEAD
$ ./gradlew samples:trivia:trivia-js:serveDevelopmentZipline --info --continuous
=======
$ ./gradlew -p samples trivia:trivia-js:jsBrowserProductionRun --info --continuous
>>>>>>> ac953e2c
```

Note that this Gradle won't ever reach 100%. That's expected; we want the development server to stay
on. Also note that the `--continuous` flag will trigger a re-compile whenever the code changes.

You can see the served application manifest at
[localhost:8080/manifest.zipline.json](http://localhost:8080/manifest.zipline.json). It references
all the code modules for the application.

In `jvmMain` we need write [a program][launchZiplineJvm.kt] that downloads our Kotlin/JS code and
calls it. We use `ZiplineLoader` which handles code downloading, caching, and loading. We create a
`Dispatcher` to run Kotlin/JS on. This must be a single-threaded dispatcher as each Zipline instance
must be confined to a single thread.

```kotlin
suspend fun launchZipline(dispatcher: CoroutineDispatcher): Zipline {
  val manifestUrl = "http://localhost:8080/manifest.zipline.json"
  val loader = ZiplineLoader(dispatcher, OkHttpClient())
  return loader.loadOnce("trivia", manifestUrl)
}
```

Now we build and run the JVM program to put it all together. Do this in a separate terminal from the
development server!

```console
$ ./gradlew -p samples trivia:trivia-host:shadowJar
java -jar samples/trivia/trivia-host/build/libs/trivia-host-1.0.0-SNAPSHOT-all.jar
```


### Interface bridging

Zipline makes it easy to share interfaces with Kotlin/JS. Define an interface in `commonMain`,
implement it in Kotlin/JS, and call it from the host platform. Or do the opposite: implement it on
the host platform and call it from Kotlin/JS.

Bridged interfaces must extend `ZiplineService`, which defines a single `close()` method to release
held resources.

By default, arguments and return values are pass-by-value. Zipline uses [kotlinx.serialization] to
encode and decode values passed across the boundary.

Interface types that extend from `ZiplineService` are pass-by-reference: the receiver may call
methods on a live instance.

Interface functions may be suspending. Internally Zipline implements `setTimeout()` to make
asynchronous code work as it's supposed to in Kotlin/JS.

Zipline also supports `Flow<T>` as a parameter or return type. This makes it easy to build reactive
systems.


### Fast

One potential bottleneck of embedding JavaScript is waiting for the engine to compile the input
source code. Zipline precompiles JavaScript into efficient QuickJS bytecode to eliminate this
performance penalty.

Another bottleneck is waiting for code to download. Zipline addresses this with support for modular
applications. Each input module (Like Kotlin's standard, serialization, and coroutines libraries)
is downloaded concurrently. Each downloaded module is cached. Modules can also be embedded with the
host application to avoid any downloads if the network is unreachable. If your application module
changes more frequently than your libraries, users only download what's changed.

If you run into performance problems in the QuickJS runtime, Zipline includes a sampling profiler.
You can use this to get a breakdown of how your application spends its CPU time.


### Developer-Friendly

Zipline implements `console.log` by forwarding messages to the host platform. It uses
`android.util.Log` on Android, `java.util.logging` on JVM, and `stdout` on Kotlin/Native.

Zipline integrates Kotlin source maps into QuickJS bytecode. If your process crashes, the stacktrace
will print `.kt` files and line numbers. Even though there's JavaScript underneath, developers don't
need to interface with `.js` files.

After using a bridged interface it must be closed so the peer object can be garbage collected. This
is difficult to get right, so Zipline borrows ideas from [LeakCanary] and aggressively detects
when a `close()` call is missed.


### Secure

Zipline uses [EdDSA] signatures to authenticate downloaded libraries.

Set up is straightforward. Generate an EdDSA key pair. A task for this is installed with the Zipline
Gradle plugin.

```
$ ./gradlew :generateZiplineManifestKeyPair
...
---------------- ----------------------------------------------------------------
     PUBLIC KEY: XXXXXXXXXXXXXXXXXXXXXXXXXXXXXXXXXXXXXXXXXXXXXXXXXXXXXXXXXXXXXXXX
    PRIVATE KEY: YYYYYYYYYYYYYYYYYYYYYYYYYYYYYYYYYYYYYYYYYYYYYYYYYYYYYYYYYYYYYYYY
---------------- ----------------------------------------------------------------
...
```

Put the private key on the build server and configure it to sign builds:

```kotlin
tasks.withType(ZiplineCompileTask::class) {
  signingKeys.create("key1") {
    privateKeyHex = ...
  }
}
```

Put the public key in each host application and configure it to verify signatures:

```kotlin
val manifestVerifier = ManifestVerifier.Builder()
  .addEd25519("key1", ...)
  .build()
val loader = ZiplineLoader(
  manifestVerifier = manifestVerifier,
  ...
)
```

Both signing and verifying accept multiple keys to support key rotation.

Zipline is designed to run your organization's code when and where you want it. It does not
offer a sandbox or process-isolation and should not be used to execute untrusted code.


### Requirements

Zipline works on Android 4.3+ (API level 18+), Java 8+, and [Kotlin/Native].

Zipline uses unstable APIs in its implementation and is sensitive to version updates for these
components.

| Component            | Supported Version | Notes                                                                                                 |
| :------------------- | :---------------- | :---------------------------------------------------------------------------------------------------- |
| Kotlin Compiler      | 1.7.10            | Kotlin compiler plugins do not yet have a stable API.                                                 |
| Kotlin Coroutines    | 1.6.3-native-mt   | For `invokeOnClose()`.                                                                                |
| Kotlin Serialization | 1.3.3             | For `decodeFromDynamic()`, `encodeToDynamic()`, `EmptySerializersModule`, and `ContextualSerializer`. |

We intend to use stable APIs as soon as they are available.

We intend to keep Zipline host and runtime releases interoperable so you can upgrade each
independently.

| Host Zipline Version  | Supported Runtime Zipline Versions              |
| --------------------: | :---------------------------------------------- |
|                   0.x | Exact same 0.x version as the host.             |
|                   1.x | Any 1.x version.                                |


### License

    Copyright 2015 Square, Inc.

    Licensed under the Apache License, Version 2.0 (the "License");
    you may not use this file except in compliance with the License.
    You may obtain a copy of the License at

       http://www.apache.org/licenses/LICENSE-2.0

    Unless required by applicable law or agreed to in writing, software
    distributed under the License is distributed on an "AS IS" BASIS,
    WITHOUT WARRANTIES OR CONDITIONS OF ANY KIND, either express or implied.
    See the License for the specific language governing permissions and
    limitations under the License.


# Duktape-Android

This project was previously known as Duktape-Android and packaged the
[Duktape](https://duktape.org/) JavaScript engine for Android. The Duktape history is still present
in this repo as are the release tags. Available versions are listed on
[Maven central](https://search.maven.org/artifact/com.squareup.duktape/duktape-android).

[EdDSA]: https://en.wikipedia.org/wiki/EdDSA
[Kotlin/Native]: https://kotlinlang.org/docs/multiplatform-dsl-reference.html#targets
[LeakCanary]: https://square.github.io/leakcanary/
[kotlinx.serialization]: https://github.com/Kotlin/kotlinx.serialization
[launchZiplineJs.kt]: samples/trivia/trivia-js/src/jsMain/kotlin/app/cash/zipline/samples/trivia/launchZiplineJs.kt
[launchZiplineJvm.kt]: samples/trivia/trivia-host/src/main/kotlin/app/cash/zipline/samples/trivia/launchZiplineJvm.kt
[qjs]: https://bellard.org/quickjs/
[trivia.kt]: samples/trivia/trivia-shared/src/commonMain/kotlin/app/cash/zipline/samples/trivia/trivia.kt
[triviaJs.kt]: samples/trivia/trivia-js/src/jsMain/kotlin/app/cash/zipline/samples/trivia/triviaJs.kt<|MERGE_RESOLUTION|>--- conflicted
+++ resolved
@@ -52,11 +52,7 @@
 request it.
 
 ```console
-<<<<<<< HEAD
-$ ./gradlew samples:trivia:trivia-js:serveDevelopmentZipline --info --continuous
-=======
-$ ./gradlew -p samples trivia:trivia-js:jsBrowserProductionRun --info --continuous
->>>>>>> ac953e2c
+$ ./gradlew -p samples trivia:trivia-js:serveDevelopmentZipline --info --continuous
 ```
 
 Note that this Gradle won't ever reach 100%. That's expected; we want the development server to stay
